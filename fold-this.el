--- conflicted
+++ resolved
@@ -3,11 +3,7 @@
 ;; Copyright (C) 2012-2013 Magnar Sveen <magnars@gmail.com>
 
 ;; Author: Magnar Sveen <magnars@gmail.com>
-<<<<<<< HEAD
 ;; Version: 0.4.3
-=======
-;; Version: 0.4.2
->>>>>>> c7e49a5b
 ;; Keywords: convenience
 ;; Homepage: https://github.com/magnars/fold-this.el
 
